--- conflicted
+++ resolved
@@ -65,16 +65,13 @@
   image:
     repository: null
     tag: null
-<<<<<<< HEAD
 ghas:
   enabled: false
   image:
     repository: null
     tag: null
-=======
   deployment:
     annotations: []
->>>>>>> e5619c4d
 responsibles:
   enabled: false
   image:
