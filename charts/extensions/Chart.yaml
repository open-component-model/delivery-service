--- conflicted
+++ resolved
@@ -32,12 +32,9 @@
   - name: osid
     repository: file://charts/osid
     condition: osid.enabled
-<<<<<<< HEAD
   - name: ghas
     repository: file://charts/ghas
     condition: ghas.enabled
-=======
   - name: responsibles
     repository: file://charts/responsibles
-    condition: responsibles.enabled
->>>>>>> 3b4b00fe
+    condition: responsibles.enabled