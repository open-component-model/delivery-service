--- conflicted
+++ resolved
@@ -161,7 +161,6 @@
       value: 4
       allowed_processing_time: 30
 
-<<<<<<< HEAD
 # need to confirm the content !!!!
 - type: finding/ghas
   filter:
@@ -184,7 +183,6 @@
       display_name: HIGH
       value: 4
       allowed_processing_time: 30
-=======
 - type: finding/osid
   issues:
     enable_assignees: False
@@ -260,5 +258,4 @@
       rescoring: manual
       selector:
         status:
-          - branchReachedEol
->>>>>>> 3b4b00fe
+          - branchReachedEol