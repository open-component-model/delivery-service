--- conflicted
+++ resolved
@@ -1009,11 +1009,8 @@
         | CryptoFinding
         | FalcoFinding
         | InventoryFinding
-<<<<<<< HEAD
         | GitHubSecretFinding
-=======
         | ResponsibleInfo
->>>>>>> 3b4b00fe
         | dict # fallback, there should be a type
     )
     discovery_date: datetime.date | None = None # required for finding specific SLA tracking
