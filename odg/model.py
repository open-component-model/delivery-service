--- conflicted
+++ resolved
@@ -1048,7 +1048,6 @@
     '''
     artefact: ComponentArtefactId
     meta: Metadata
-<<<<<<< HEAD
     data: (
         StructureInfo
         | LicenseFinding
@@ -1067,9 +1066,7 @@
         | ResponsibleInfo
         | dict # fallback, there should be a type
     )
-=======
     data: FindingModels | InformationalModels | MetaModels
->>>>>>> e5619c4d
     discovery_date: datetime.date | None = None # required for finding specific SLA tracking
     allowed_processing_time: str | None = None
 
