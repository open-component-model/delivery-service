--- conflicted
+++ resolved
@@ -799,7 +799,6 @@
     }
 
 
-<<<<<<< HEAD
 def _falco_template_vars(
     finding_groups: list[FindingGroup],
     summary: str
@@ -968,12 +967,6 @@
         f"{details_markdown}\n"
         "</details>\n"
     )
-=======
-def _falco_template_vars(finding_groups: list[FindingGroup], summary: str) -> dict[str, str]:
-    return {
-        'summary': "hello world",
-    }
->>>>>>> 7ed86081
 
 
 def _template_vars(
